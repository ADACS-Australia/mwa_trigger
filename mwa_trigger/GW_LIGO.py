--- conflicted
+++ resolved
@@ -597,15 +597,10 @@
                             attachments=[('voevent.xml', voeventparse.dumps(v))])
         return
 
-    ra, dec = RADecgrid.ra, RADecgrid.dec
-<<<<<<< HEAD
-    gw.debug("Pointing at %s, %s" % (ra, dec))
-    gw.add_pos((ra.deg, dec.deg, 0.0))
-=======
+    ra, dec = RADecgrid.ra.deg, RADecgrid.dec.deg
     gw.info("Pointing at %s, %s" % (ra, dec))
     gw.info("Pointing contains %.3f of the localisation"%(power))
     gw.add_pos((ra, dec, 0.0))
->>>>>>> 59af2ae1
 
     req_time_s = OBS_LENGTH
 
@@ -672,7 +667,7 @@
 
     email_text = EMAIL_TEMPLATE % emaildict
     gw.info(email_text)
-    
+
     gw.info("Template GCN text:")
     gcn_text = GCN_TEMPLATE % (trig_id, Time.now().iso, delta_T_sec, ra, dec, power)
     gw.info(gcn_text)
