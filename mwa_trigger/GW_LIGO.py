--- conflicted
+++ resolved
@@ -528,11 +528,7 @@
                             attachments=[('voevent.xml', voeventparse.dumps(v))])
         return
 
-<<<<<<< HEAD
 #    alert_type = params['AlertType']
-=======
-    alert_type = params['AlertType']
->>>>>>> c5499049
 #    if alert_type != 'Preliminary':
 #        log.debug("Alert type is not Preliminary. Not triggering.")
 #        handlers.send_email(from_address='mwa@telemetry.mwa128t.org',
