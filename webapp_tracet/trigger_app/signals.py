from django.db.models.signals import pre_save, post_save
from django.dispatch import receiver, Signal
from django.contrib.auth.models import User
from django.core.mail import send_mail
from django.conf import settings
from pyparsing import MutableMapping

from .models import UserAlerts, AlertPermission, Event, Status, ProposalSettings, ProposalDecision, Observations, EventGroup
from .telescope_observe import trigger_observation
from operator import itemgetter
from tracet.trigger_logic import worth_observing_grb, worth_observing_nu, worth_observing_gw

import os
from twilio.rest import Client
import datetime
from astropy import units as u
from astropy.time import Time
from astropy.coordinates import SkyCoord, EarthLocation, AltAz
import numpy as np
from scipy.stats import norm

import logging
logger = logging.getLogger(__name__)

account_sid = os.environ.get('TWILIO_ACCOUNT_SID', None)
auth_token = os.environ.get('TWILIO_AUTH_TOKEN', None)
my_number = os.environ.get('TWILIO_PHONE_NUMBER', None)


@receiver(post_save, sender=Event)
def group_trigger(sender, instance, **kwargs):
    """Check if the latest Event has already been observered or if it is new and update the models accordingly
    """
    print('DEBUG - group_trigger')

    # instance is the new Event
    logger.info('Trying to group with similar events')
    # ------------------------------------------------------------------------------
    # Look for other events with the same Trig ID
    # ------------------------------------------------------------------------------
    instanceData = {
        "ra": instance.ra,
        "dec": instance.dec,
        "ra_hms": instance.ra_hms,
        "dec_dms": instance.dec_dms,
        "pos_error": instance.pos_error,
        "earliest_event_observed": instance.event_observed,
        "latest_event_observed": instance.event_observed,
    }

    if(instance.source_name):
        instanceData['source_name'] = instance.source_name

    if(instance.source_type):
        instanceData['source_type'] = instance.source_type

    # cleanInstanceData = dict(filter(itemgetter(1), instanceData))
    event_group = EventGroup.objects.update_or_create(
        trig_id=instance.trig_id,
        defaults=instanceData,
    )[0]
    # Link the Event (have to update this way to prevent save() triggering this function again)
    logger.info(f'Linking event ({instance.id}) to group {event_group}')
    
    Event.objects.filter(id=instance.id).update(event_group_id=event_group)

    if instance.ignored:
        # Event ignored so do nothing
        logger.info('Event ignored so do nothing')
        return
    if (instance.ra and instance.dec):
        print("DEBUG - Has ra and dec so getting sky coordinates")
        logger.info(f'Getting sky coordinates {instance.ra} {instance.dec}')
        event_coord = SkyCoord(ra=instance.ra * u.degree,
                               dec=instance.dec * u.degree)

    logger.info('Getting proposal decisions')
    proposal_decisions = ProposalDecision.objects.filter(
        event_group_id=event_group).order_by("proposal__priority")

    if proposal_decisions.exists():
        # Loop over all proposals settings and see if it's worth reobserving
        logger.info(
            'Loop over all proposals settings and see if it\'s worth reobserving')

        for prop_dec in proposal_decisions:
            logger.info(
                f'Proposal decision (prop_dec.id, prop_dec.decision): {prop_dec.id, prop_dec.decision}')
            if prop_dec.decision == "C":
                # Previous observation canceled so assume no new observations should be triggered
                prop_dec.decision_reason += f"{datetime.datetime.utcnow()}: Event ID {instance.id}: Previous observation canceled so not observing . \n"
                logger.info(
                    'Save proposal decision (prop_dec.decision == "C")')
                prop_dec.save()
            elif prop_dec.decision == "I" or prop_dec.decision == "E":
                # Previous events were ignored, check if this new one is up to our standards
                # Update pos
                prop_dec.ra = instance.ra
                prop_dec.dec = instance.dec
                prop_dec.ra_hms = instance.ra_hms
                prop_dec.dec_dms = instance.dec_dms
                if instance.pos_error != 0.:
                    # Don't update pos_error if zero, assume it's a null
                    prop_dec.pos_error = instance.pos_error
                    prop_dec.decision_reason = f"{prop_dec.decision_reason}{datetime.datetime.utcnow()}: Event ID {instance.id}: Checking new Event. \n"

                proposal_worth_observing(
                    prop_dec,
                    instance,
                )
            elif prop_dec.decision == "T":
                # Check new event position is further away than the repointing limit
                if (prop_dec.ra and prop_dec.dec):
                    old_event_coord = SkyCoord(
                        ra=prop_dec.ra * u.degree, dec=prop_dec.dec * u.degree)
                    event_sep = event_coord.separation(old_event_coord).deg
                    if event_sep > prop_dec.proposal.repointing_limit:
                        # worth repointing
                        # Update pos
                        prop_dec.ra = instance.ra
                        prop_dec.dec = instance.dec
                        prop_dec.ra_hms = instance.ra_hms
                        prop_dec.dec_dms = instance.dec_dms
                        if instance.pos_error != 0.:
                            # Don't update pos_error if zero, assume it's a null
                            prop_dec.pos_error = instance.pos_error
                        repoint_message = f"{datetime.datetime.utcnow()}: Event ID {instance.id}: Repointing because seperation ({event_sep:.4f} deg) is greater than the repointing limit ({prop_dec.proposal.repointing_limit:.4f} deg)."
                        # Trigger observation
                        logger.info(
                            f'Trigger observation ({prop_dec.decision} == "T")')
                        decision, decision_reason_log = trigger_observation(
                            prop_dec,
                            f"{prop_dec.decision_reason}{repoint_message} \n",
                            reason=repoint_message,
                            event_id=instance.id,
                        )
                        if decision == 'E':
                            # Error observing so send off debug
                            debug_bool = True
                        else:
                            debug_bool = False
                        # Update proposal decision and log
                        prop_dec.decision = decision
                        prop_dec.decision_reason = decision_reason_log
                        logger.info('Update proposal decision and log')
                        prop_dec.save()

                        # send off alert messages to users and admins
                        send_all_alerts(True, debug_bool, False, prop_dec)

        if instance.pos_error and instance.pos_error < event_group.pos_error and instance.pos_error != 0.:
            # Updated event group's best position
            event_group.ra = instance.ra
            event_group.dec = instance.dec
            event_group.ra_hms = instance.ra_hms
            event_group.dec_dms = instance.dec_dms
            event_group.pos_error = instance.pos_error

        # Update latest_event_observed
        event_group.latest_event_observed = instance.event_observed
        logger.info('saving event group')
        event_group.save()

    else:
        # First unignored event so create proposal decisions objects
        logger.info(
            'First unignored event so create proposal decisions objects')
        # Loop over settings
        proposal_settings = ProposalSettings.objects.all().order_by("priority")

        for prop_set in proposal_settings:
            # Create a ProposalDecision object to record what each proposal does
            prop_dec = ProposalDecision.objects.create(
                decision_reason=f"{datetime.datetime.utcnow()}: Event ID {instance.id}: Beginning event analysis. \n",
                proposal=prop_set,
                event_group_id=event_group,
                trig_id=instance.trig_id,
                duration=instance.duration,
                ra=instance.ra,
                dec=instance.dec,
                ra_hms=instance.ra_hms,
                dec_dms=instance.dec_dms,
                pos_error=instance.pos_error,
            )
            # Check if it's worth triggering an obs
            proposal_worth_observing(prop_dec, instance)

        # Mark as unignored event
        event_group.ignored = False
        logger.info('Mark as unignored event')
        event_group.save()


def proposal_worth_observing(
    prop_dec,
    voevent,
    observation_reason="First observation."
):
    """For a proposal sees is this voevent is worth observing. If it is will trigger an observation and send off the relevant alerts.

    Parameters
    ----------
    prop_dec : `django.db.models.Model`
        The Django ProposalDecision model object.
    voevent : `django.db.models.Model`
        The Django Event model object.
    observation_reason : `str`, optional
        The reason for this observation. The default is "First Observation" but other potential reasons are "Repointing".
    """
    print('DEBUG - proposal_worth_observing')
    logger.info(
        f'Checking that proposal {prop_dec.proposal} is worth observing.')
    # Defaults if not worth observing
    trigger_bool = debug_bool = pending_bool = False
    decision_reason_log = prop_dec.decision_reason
    proj_source_bool = False
    # Continue to next test
    if prop_dec.proposal.event_telescope is None or str(prop_dec.proposal.event_telescope).strip() == voevent.telescope.strip():
    # This project observes events from this telescope
        # Check if this proposal thinks this event is worth observing
        if prop_dec.proposal.source_type == "GRB" and prop_dec.event_group_id.source_type == "GRB":
            print('DEBUG - prop_dec.source_type is GRB')
                # This proposal wants to observe GRBs so check if it is worth observing
            trigger_bool, debug_bool, pending_bool, decision_reason_log = worth_observing_grb(
                # event values
                event_duration=voevent.duration,
                fermi_most_likely_index=voevent.fermi_most_likely_index,
                fermi_detection_prob=voevent.fermi_detection_prob,
                swift_rate_signif=voevent.swift_rate_signif,
                hess_significance=voevent.hess_significance,
                pos_error=voevent.pos_error,
                dec=prop_dec.dec,
                # Thresholds
                event_any_duration=prop_dec.proposal.event_any_duration,
                event_min_duration=prop_dec.proposal.event_min_duration,
                event_max_duration=prop_dec.proposal.event_max_duration,
                pending_min_duration_1=prop_dec.proposal.pending_min_duration_1,
                pending_max_duration_1=prop_dec.proposal.pending_max_duration_1,
                pending_min_duration_2=prop_dec.proposal.pending_min_duration_2,
                pending_max_duration_2=prop_dec.proposal.pending_max_duration_2,
                fermi_min_detection_prob=prop_dec.proposal.fermi_prob,
                swift_min_rate_signif=prop_dec.proposal.swift_rate_signf,
                minimum_hess_significance=prop_dec.proposal.minimum_hess_significance,
                maximum_hess_significance=prop_dec.proposal.maximum_hess_significance,
                maximum_position_uncertainty=prop_dec.proposal.maximum_position_uncertainty,
                atca_dec_min_1=prop_dec.proposal.atca_dec_min_1,
                atca_dec_max_1=prop_dec.proposal.atca_dec_max_1,
                atca_dec_min_2=prop_dec.proposal.atca_dec_min_2,
                atca_dec_max_2=prop_dec.proposal.atca_dec_max_2,
                # Other
                proposal_telescope_id=prop_dec.proposal.telescope_id,
                decision_reason_log=decision_reason_log,
                event_id=voevent.id,
            )
            proj_source_bool = True

        elif prop_dec.proposal.source_type == "FS" and prop_dec.event_group_id.source_type == "FS":
            # This proposal wants to observe FSs and there is no FS logic so observe
            trigger_bool = True
            decision_reason_log = f"{decision_reason_log}{datetime.datetime.utcnow()}: Event ID {voevent.id}: Triggering on Flare Star {prop_dec.event_group_id.source_name}. \n"
            proj_source_bool = True
        elif prop_dec.proposal.source_type == "NU" and prop_dec.event_group_id.source_type == "NU":
            # This proposal wants to observe GRBs so check if it is worth observing
            trigger_bool, debug_bool, pending_bool, decision_reason_log = worth_observing_nu(
                # event values
                antares_ranking=voevent.antares_ranking,
                telescope=voevent.telescope,
                # Thresholds
                antares_min_ranking=prop_dec.proposal.antares_min_ranking,
                # Other
                decision_reason_log=decision_reason_log,
                event_id=voevent.id,
            )
            proj_source_bool = True

        elif prop_dec.proposal.source_type == "GW" and prop_dec.event_group_id.source_type == "GW":
            print('DEBUG - prop_dec.source_type is GW')

            print(vars(voevent))

            trigger_bool, debug_bool, pending_bool, decision_reason_log = worth_observing_gw(
                # Event values
                lvc_binary_neutron_star_probability=voevent.lvc_binary_neutron_star_probability,
                lvc_neutron_star_black_hole_probability=voevent.lvc_neutron_star_black_hole_probability,
                lvc_binary_black_hole_probability=voevent.lvc_binary_black_hole_probability,
                lvc_terrestial_probability=voevent.lvc_terrestial_probability,
                lvc_includes_neutron_star_probability=voevent.lvc_includes_neutron_star_probability,
                telescope=voevent.telescope,
                # Thresholds
                minimum_neutron_star_probability=prop_dec.proposal.minimum_neutron_star_probability,
                maximum_neutron_star_probability=prop_dec.proposal.maximum_neutron_star_probability,
                minimum_binary_neutron_star_probability=prop_dec.proposal.minimum_binary_neutron_star_probability,
                maximum_binary_neutron_star_probability=prop_dec.proposal.maximum_binary_neutron_star_probability,
                minimum_neutron_star_black_hole_probability=prop_dec.proposal.minimum_neutron_star_black_hole_probability,
                maximum_neutron_star_black_hole_probability=prop_dec.proposal.maximum_neutron_star_black_hole_probability,
                minimum_binary_black_hole_probability=prop_dec.proposal.minimum_binary_black_hole_probability,
                maximum_binary_black_hole_probability=prop_dec.proposal.maximum_binary_black_hole_probability,
                minimum_terrestial_probability=prop_dec.proposal.minimum_terrestial_probability,
                maximum_terrestial_probability=prop_dec.proposal.maximum_terrestial_probability,
                observe_significant=prop_dec.proposal.observe_significant,
                # Other
                decision_reason_log=decision_reason_log,
                event_id=voevent.id,
                event_type=voevent.event_type
            )
            proj_source_bool = True
        # TODO set up other source types here

<<<<<<< HEAD
            elif prop_dec.proposal.source_type == "GW" and prop_dec.event_group_id.source_type == "GW":
                print('DEBUG - prop_dec.source_type is GW')

                print(vars(voevent))

                trigger_bool, debug_bool, pending_bool, decision_reason_log = worth_observing_gw(
                    # Event values
                    lvc_binary_neutron_star_probability=voevent.lvc_binary_neutron_star_probability,
                    lvc_neutron_star_black_hole_probability=voevent.lvc_neutron_star_black_hole_probability,
                    lvc_binary_black_hole_probability=voevent.lvc_binary_black_hole_probability,
                    lvc_terrestial_probability=voevent.lvc_terrestial_probability,
                    lvc_includes_neutron_star_probability=voevent.lvc_includes_neutron_star_probability,
                    telescope=voevent.telescope,
                    # Thresholds
                    minimum_neutron_star_probability=prop_dec.proposal.minimum_neutron_star_probability,
                    maximum_neutron_star_probability=prop_dec.proposal.maximum_neutron_star_probability,
                    minimum_binary_neutron_star_probability=prop_dec.proposal.minimum_binary_neutron_star_probability,
                    maximum_binary_neutron_star_probability=prop_dec.proposal.maximum_binary_neutron_star_probability,
                    minimum_neutron_star_black_hole_probability=prop_dec.proposal.minimum_neutron_star_black_hole_probability,
                    maximum_neutron_star_black_hole_probability=prop_dec.proposal.maximum_neutron_star_black_hole_probability,
                    minimum_binary_black_hole_probability=prop_dec.proposal.minimum_binary_black_hole_probability,
                    maximum_binary_black_hole_probability=prop_dec.proposal.maximum_binary_black_hole_probability,
                    minimum_terrestial_probability=prop_dec.proposal.minimum_terrestial_probability,
                    maximum_terrestial_probability=prop_dec.proposal.maximum_terrestial_probability,
                    observe_significant=prop_dec.proposal.observe_significant,
                    # Other
                    decision_reason_log=decision_reason_log,
                    event_id=voevent.id,
                    event_type=voevent.event_type
                )
                proj_source_bool = True
            # TODO set up other source types here

            if not proj_source_bool:
                # Proposal does not observe this type of source so update message
                decision_reason_log = f"{decision_reason_log}{datetime.datetime.utcnow()}: Event ID {voevent.id}: This proposal does not observe {prop_dec.event_group_id.source_type}s. \n"
        else:
            # Proposal does not observe event from this telescope so update message
            decision_reason_log = f"{decision_reason_log}{datetime.datetime.utcnow()}: Event ID {voevent.id}: This proposal does not trigger on events from {voevent.telescope}. \n"
=======
        if not proj_source_bool:
            # Proposal does not observe this type of source so update message
            decision_reason_log = f"{decision_reason_log}{datetime.datetime.utcnow()}: Event ID {voevent.id}: This proposal does not observe {prop_dec.event_group_id.source_type}s. \n"
    else:
        # Proposal does not observe event from this telescope so update message
        decision_reason_log = f"{decision_reason_log}{datetime.datetime.utcnow()}: Event ID {voevent.id}: This proposal does not trigger on events from {voevent.telescope}. \n"
>>>>>>> 1d4f4737
    print(trigger_bool, debug_bool, pending_bool, decision_reason_log)
    if trigger_bool:
        # Check if you can observe and if so send off the observation
        logger.info(
            'Check if you can observe and if so send off the observation')
        print("DEBUG - Trigger observation")
        try:
            decision, decision_reason_log = trigger_observation(
                prop_dec,
                decision_reason_log,
                reason=observation_reason,
                event_id=voevent.id,
            )
        except Exception as e:
            logger.info(e)
            decision = 'E'
        print("DEBUG - trigger_observation result")
        print(decision, decision_reason_log)
        if decision == 'E':
            # Error observing so send off debug
            debug_bool = True
    elif pending_bool:
        # Send off a pending decision
        decision = 'P'
    else:
        decision = 'I'

    # Update proposal decision and log
    prop_dec.decision = decision
    prop_dec.decision_reason = decision_reason_log
    prop_dec.save()

    # send off alert messages to users and admins
    logger.info('Sending alerts to users and admins')
    send_all_alerts(trigger_bool, debug_bool, pending_bool, prop_dec)


def send_all_alerts(trigger_bool, debug_bool, pending_bool, proposal_decision_model):
    """
    """
    # Work out all the telescopes that observed the event
    logger.info(
        f'Work out all the telescopes that observed the event {trigger_bool, debug_bool, pending_bool, proposal_decision_model}')
    voevents = Event.objects.filter(
        event_group_id=proposal_decision_model.event_group_id)
    telescopes = []
    for voevent in voevents:
        telescopes.append(voevent.telescope)
    # Make sure they are unique and put each on a new line
    telescopes = ", ".join(list(set(telescopes)))

    # Work out when the source will go below the horizon
    telescope = proposal_decision_model.proposal.telescope
    location = EarthLocation(
        lon=telescope.lon * u.deg,
        lat=telescope.lat * u.deg,
        height=telescope.height * u.m
    )
    if (proposal_decision_model.ra and proposal_decision_model.dec):
        obs_source = SkyCoord(
            proposal_decision_model.ra,
            proposal_decision_model.dec,
            # equinox='J2000',
            unit=(u.deg, u.deg)
        )
        # Convert from RA/Dec to Alt/Az
        # 24 hours in 5 min increments
        delta_24h = np.linspace(0, 1440, 288) * u.min
        next_24h = obstime = Time.now() + delta_24h
        obs_source_altaz = obs_source.transform_to(
            AltAz(obstime=next_24h, location=location))
        # capture circumpolar source case
        set_time_utc = None
        for altaz, time in zip(obs_source_altaz, next_24h):
            if altaz.alt.deg < 1.:
                # source below horizon so record time
                set_time_utc = time
                break

    # Get all admin alert permissions for this project
    logger.info('Get all admin alert permissions for this project')
    alert_permissions = AlertPermission.objects.filter(
        proposal=proposal_decision_model.proposal)
    for ap in alert_permissions:
        # Grab user
        user = ap.user
        user_alerts = UserAlerts.objects.filter(
            user=user, proposal=proposal_decision_model.proposal)

        # Send off the alerts of types user defined
        for ua in user_alerts:
            # Check if user can recieve each type of alert
            # Trigger alert
            if ap.alert and ua.alert and trigger_bool:
                subject = f"TraceT {proposal_decision_model.proposal.proposal_id}: {proposal_decision_model.proposal.telescope_id} TRIGGERING on {telescopes} {proposal_decision_model.event_group_id.source_type}"
                message_type_text = f"Tracet scheduled the following {proposal_decision_model.proposal.telescope} observations:\n"
                # Send links for each observation
                obs = Observations.objects.filter(
                    proposal_decision_id=proposal_decision_model)
                for ob in obs:
                    message_type_text += f"{ob.website_link}\n"
                send_alert_type(ua.type, ua.address, subject, message_type_text,
                                proposal_decision_model, telescopes, set_time_utc)

            # Debug Alert
            if ap.debug and ua.debug and debug_bool:
                subject = f"TraceT {proposal_decision_model.proposal.proposal_id}: {proposal_decision_model.proposal.telescope_id} INFO on {telescopes} {proposal_decision_model.event_group_id.source_type}"
                message_type_text = f"This is a debug notification from TraceT."
                send_alert_type(ua.type, ua.address, subject, message_type_text,
                                proposal_decision_model, telescopes, set_time_utc)

            # Pending Alert
            if ap.approval and ua.approval and pending_bool:
                subject = f"TraceT {proposal_decision_model.proposal.proposal_id}: {proposal_decision_model.proposal.telescope_id} PENDING on {telescopes} {proposal_decision_model.event_group_id.source_type}"
                message_type_text = f"HUMAN INTERVENTION REQUIRED! TraceT is unsure about the following event."
                send_alert_type(ua.type, ua.address, subject, message_type_text,
                                proposal_decision_model, telescopes, set_time_utc)


def send_alert_type(alert_type, address, subject, message_type_text, proposal_decision_model, telescopes, set_time_utc):
    # Set up twillo client for SMS and calls
    client = Client(account_sid, auth_token)

    # Set up message text
    message_text = f"""{message_type_text}

Event Details are:
TraceT proposal:      {proposal_decision_model.proposal.proposal_id}
Detected by: {telescopes}
Event Type:  {proposal_decision_model.event_group_id.source_type}
Duration:    {proposal_decision_model.duration}
RA:          {proposal_decision_model.ra_hms} hours
Dec:         {proposal_decision_model.dec_dms} deg
Error Rad:   {proposal_decision_model.pos_error} deg
Event observed (UTC): {proposal_decision_model.event_group_id.earliest_event_observed}
Set time (UTC):       {set_time_utc}

Decision log:
{proposal_decision_model.decision_reason}

Proposal decision can be seen here:
https://mwa-trigger.duckdns.org/proposal_decision_details/{proposal_decision_model.id}/
"""

    if alert_type == 0:
        # Send an email
        logger.info('Send an email')
        send_mail(
            subject,
            message_text,
            settings.EMAIL_HOST_USER,
            [address],
            # fail_silently=False,
        )
    elif alert_type == 1:
        # Send an SMS
        logger.info('Send an SMS')
        message = client.messages.create(
            to=address,
            from_=my_number,
            body=message_text,
        )
    elif alert_type == 2:
        # Make a call
        logger.info('Make a call')
        call = client.calls.create(
            url='http://demo.twilio.com/docs/voice.xml',
            to=address,
            from_=my_number,
        )


@receiver(post_save, sender=User)
def create_admin_alerts_proposal(sender, instance, **kwargs):
    if kwargs.get('created'):
        # Create an admin alert for each proposal
        proposal_settings = ProposalSettings.objects.all()
        for prop_set in proposal_settings:
            s = AlertPermission(user=instance, proposal=prop_set)
            s.save()


@receiver(post_save, sender=ProposalSettings)
def create_admin_alerts_user(sender, instance, **kwargs):
    if kwargs.get('created'):
        # Create an admin alert for each user
        users = User.objects.all()
        for user in users:
            s = AlertPermission(user=user, proposal=instance)
            s.save()


def on_startup(sender, **kwargs):
    # Create a twistd comet status object and set it to stopped until the twistd_comet_wrapper.py is called
    if Status.objects.filter(name='twistd_comet').exists():
        Status.objects.filter(name='twistd_comet').update(status=2)
    else:
        Status.objects.create(name='twistd_comet', status=2)

    if Status.objects.filter(name='kafka').exists():
        Status.objects.filter(name='kafka').update(status=2)
    else:
        Status.objects.create(name='kafka', status=2)


# Getting a signal from views.py which indicates that the server has started
startup_signal = Signal()
# Run twistd startup function
startup_signal.connect(on_startup, dispatch_uid='models-startup')<|MERGE_RESOLUTION|>--- conflicted
+++ resolved
@@ -306,54 +306,12 @@
             proj_source_bool = True
         # TODO set up other source types here
 
-<<<<<<< HEAD
-            elif prop_dec.proposal.source_type == "GW" and prop_dec.event_group_id.source_type == "GW":
-                print('DEBUG - prop_dec.source_type is GW')
-
-                print(vars(voevent))
-
-                trigger_bool, debug_bool, pending_bool, decision_reason_log = worth_observing_gw(
-                    # Event values
-                    lvc_binary_neutron_star_probability=voevent.lvc_binary_neutron_star_probability,
-                    lvc_neutron_star_black_hole_probability=voevent.lvc_neutron_star_black_hole_probability,
-                    lvc_binary_black_hole_probability=voevent.lvc_binary_black_hole_probability,
-                    lvc_terrestial_probability=voevent.lvc_terrestial_probability,
-                    lvc_includes_neutron_star_probability=voevent.lvc_includes_neutron_star_probability,
-                    telescope=voevent.telescope,
-                    # Thresholds
-                    minimum_neutron_star_probability=prop_dec.proposal.minimum_neutron_star_probability,
-                    maximum_neutron_star_probability=prop_dec.proposal.maximum_neutron_star_probability,
-                    minimum_binary_neutron_star_probability=prop_dec.proposal.minimum_binary_neutron_star_probability,
-                    maximum_binary_neutron_star_probability=prop_dec.proposal.maximum_binary_neutron_star_probability,
-                    minimum_neutron_star_black_hole_probability=prop_dec.proposal.minimum_neutron_star_black_hole_probability,
-                    maximum_neutron_star_black_hole_probability=prop_dec.proposal.maximum_neutron_star_black_hole_probability,
-                    minimum_binary_black_hole_probability=prop_dec.proposal.minimum_binary_black_hole_probability,
-                    maximum_binary_black_hole_probability=prop_dec.proposal.maximum_binary_black_hole_probability,
-                    minimum_terrestial_probability=prop_dec.proposal.minimum_terrestial_probability,
-                    maximum_terrestial_probability=prop_dec.proposal.maximum_terrestial_probability,
-                    observe_significant=prop_dec.proposal.observe_significant,
-                    # Other
-                    decision_reason_log=decision_reason_log,
-                    event_id=voevent.id,
-                    event_type=voevent.event_type
-                )
-                proj_source_bool = True
-            # TODO set up other source types here
-
-            if not proj_source_bool:
-                # Proposal does not observe this type of source so update message
-                decision_reason_log = f"{decision_reason_log}{datetime.datetime.utcnow()}: Event ID {voevent.id}: This proposal does not observe {prop_dec.event_group_id.source_type}s. \n"
-        else:
-            # Proposal does not observe event from this telescope so update message
-            decision_reason_log = f"{decision_reason_log}{datetime.datetime.utcnow()}: Event ID {voevent.id}: This proposal does not trigger on events from {voevent.telescope}. \n"
-=======
         if not proj_source_bool:
             # Proposal does not observe this type of source so update message
             decision_reason_log = f"{decision_reason_log}{datetime.datetime.utcnow()}: Event ID {voevent.id}: This proposal does not observe {prop_dec.event_group_id.source_type}s. \n"
     else:
         # Proposal does not observe event from this telescope so update message
         decision_reason_log = f"{decision_reason_log}{datetime.datetime.utcnow()}: Event ID {voevent.id}: This proposal does not trigger on events from {voevent.telescope}. \n"
->>>>>>> 1d4f4737
     print(trigger_bool, debug_bool, pending_bool, decision_reason_log)
     if trigger_bool:
         # Check if you can observe and if so send off the observation
