
import numpy
from trigger_app.signals import startup_signal
from django.views.generic.list import ListView
from django.conf import settings
from django.http import HttpResponse, HttpResponseRedirect, QueryDict
from django.db import models as dj_model
from django.shortcuts import render, redirect
from django.contrib.auth.decorators import login_required
from django.core.paginator import Paginator, InvalidPage
import django_filters
from django_filters.views import FilterView
from django.utils.datastructures import MultiValueDict
from django.forms import DateTimeInput, Select
from django.core.files.base import ContentFile
from itertools import chain
from rest_framework import status
from rest_framework.response import Response
from rest_framework.decorators import api_view, authentication_classes, permission_classes
from rest_framework.authentication import SessionAuthentication, BasicAuthentication
from rest_framework.permissions import IsAuthenticated
from django.http import JsonResponse
from . import models, serializers, forms, signals
from .telescope_observe import trigger_observation
from django.views.generic import View
import sys
import voeventparse as vp
from astropy.coordinates import SkyCoord
from astropy import units as u
import datetime

from tracet import parse_xml
import atca_rapid_response_api as arrApi

import logging

logging.basicConfig()
logger = logging.getLogger(__name__)
logger.level = logging.INFO

# Create a startup signal


if 'runserver' in sys.argv:
    # Send off start up signal because server is launching in development
    startup_signal.send(sender=startup_signal)


class EventFilter(django_filters.FilterSet):
    # DateTimeFromToRangeFilter raises exceptions in debugger for missing _before and _after keys
    recieved_data_after = django_filters.DateTimeFilter(
        field_name='recieved_data', lookup_expr='gte', widget=DateTimeInput(attrs={'type': 'datetime-local'}))
    recieved_data_before = django_filters.DateTimeFilter(
        field_name='recieved_data', lookup_expr='lte', widget=DateTimeInput(attrs={'type': 'datetime-local'}))

    event_observed_after = django_filters.DateTimeFilter(
        field_name='event_observed', lookup_expr='gte', widget=DateTimeInput(attrs={'type': 'datetime-local'}))
    event_observed_before = django_filters.DateTimeFilter(
        field_name='event_observed', lookup_expr='lte', widget=DateTimeInput(attrs={'type': 'datetime-local'}))

    duration__lte = django_filters.NumberFilter(
        field_name='duration', lookup_expr='lte')
    duration__gte = django_filters.NumberFilter(
        field_name='duration', lookup_expr='gte')

    ra__lte = django_filters.NumberFilter(field_name='ra', lookup_expr='lte')
    ra__gte = django_filters.NumberFilter(field_name='ra', lookup_expr='gte')

    dec__lte = django_filters.NumberFilter(field_name='dec', lookup_expr='lte')
    dec__gte = django_filters.NumberFilter(field_name='dec', lookup_expr='gte')

    pos_error__lte = django_filters.NumberFilter(
        field_name='pos_error', lookup_expr='lte')
    pos_error__gte = django_filters.NumberFilter(
        field_name='pos_error', lookup_expr='gte')

    fermi_detection_prob__lte = django_filters.NumberFilter(
        field_name='fermi_detection_prob', lookup_expr='lte')
    fermi_detection_prob__gte = django_filters.NumberFilter(
        field_name='fermi_detection_prob', lookup_expr='gte')

    swift_rate_signif__lte = django_filters.NumberFilter(
        field_name='swift_rate_signif', lookup_expr='lte')
    swift_rate_signif__gte = django_filters.NumberFilter(
        field_name='swift_rate_signif', lookup_expr='gte')

    telescopes = django_filters.AllValuesMultipleFilter(field_name='telescope')

    class Meta:
        model = models.Event

        # Django-filter cannot hanlde django FileField so exclude from filters
        fields = ('recieved_data_after', 'recieved_data_before', 'event_observed_after', 'event_observed_before', 'duration__lte', 'duration__gte', 'ra__lte', 'ra__gte', 'dec__lte', 'dec__gte', 'pos_error__lte', 'pos_error__gte',
                  'fermi_detection_prob__lte', 'fermi_detection_prob__gte', 'swift_rate_signif__lte', 'swift_rate_signif__gte', 'ignored', 'event_group_id__source_type', 'trig_id', 'telescope', 'event_group_id__source_name', 'sequence_num', 'event_type', 'telescopes')
        filter_overrides = {
            dj_model.CharField: {
                'filter_class': django_filters.CharFilter,
                'extra': lambda f: {
                    'lookup_expr': 'icontains',
                },
            },
        }


def EventList(request):
    # Apply filters
    f = EventFilter(request.GET, queryset=models.Event.objects.all().filter(role="observation")[:300])
    events = f.qs

    for event in events:
        if event.source_type == "GW":
            if event.lvc_binary_neutron_star_probability is not None:
                if event.lvc_binary_neutron_star_probability > 0.50:
                    event.classification = "BNS"
                elif event.lvc_neutron_star_black_hole_probability > 0.50:
                    event.classification = "NSBH"
                elif event.lvc_binary_black_hole_probability > 0.50:
                    event.classification = "BBH"
                elif event.lvc_terrestial_probability > 0.50:
                    event.classification = "TERE"
            else:
                event.classification = "NOPROB"               
        else: 
            event.classification = None

    # Get position error units
    poserr_unit = request.GET.get('poserr_unit', 'deg')

    # Paginate
    page = request.GET.get('page', 1)
    paginator = Paginator(events, 100)
    try:
        events = paginator.page(page)
    except InvalidPage:
        # if the page contains no results (EmptyPage exception) or
        # the page number is not an integer (PageNotAnInteger exception)
        # return the first page
        events = paginator.page(1)

    min_rec = models.Event.objects.filter().order_by(
        'recieved_data')[:300].first().recieved_data
    min_obs = models.Event.objects.filter().order_by(
        'event_observed')[:300].first().event_observed

    has_filter = any(field in request.GET for field in set(f.get_fields()))
    return render(request, 'trigger_app/voevent_list.html', {'filter': f, "page_obj": events, "poserr_unit": poserr_unit, 'has_filter': has_filter, 'min_rec': str(min_rec), 'min_obs': str(min_obs)})


def TestEventList(request):
    # Apply filters
    f = EventFilter(request.GET, queryset=models.Event.objects.all().filter(role="test")[:300])
    events = f.qs

    for event in events:
        if event.source_type == "GW":
            if event.lvc_binary_neutron_star_probability is not None:
                if event.lvc_binary_neutron_star_probability > 0.50:
                    event.classification = "BNS"
                elif event.lvc_neutron_star_black_hole_probability > 0.50:
                    event.classification = "NSBH"
                elif event.lvc_binary_black_hole_probability > 0.50:
                    event.classification = "BBH"
                elif event.lvc_terrestial_probability > 0.50:
                    event.classification = "TERE"
            else:
                event.classification = "NOPROB"               
        else: 
            event.classification = None

    # Get position error units
    poserr_unit = request.GET.get('poserr_unit', 'deg')

    # Paginate
    page = request.GET.get('page', 1)
    paginator = Paginator(events, 100)
    try:
        events = paginator.page(page)
    except InvalidPage:
        # if the page contains no results (EmptyPage exception) or
        # the page number is not an integer (PageNotAnInteger exception)
        # return the first page
        events = paginator.page(1)

    min_rec = models.Event.objects.filter().order_by(
        'recieved_data')[:300].first().recieved_data
    min_obs = models.Event.objects.filter().order_by(
        'event_observed')[:300].first().event_observed

    has_filter = any(field in request.GET for field in set(f.get_fields()))
    return render(request, 'trigger_app/voevent_list.html', {'filter': f, "page_obj": events, "poserr_unit": poserr_unit, 'has_filter': has_filter, 'min_rec': str(min_rec), 'min_obs': str(min_obs)})

class ProposalDecisionFilter(django_filters.FilterSet):
    # DateTimeFromToRangeFilter raises exceptions in debugger for missing _before and _after keys

    recieved_data_after = django_filters.DateTimeFilter(
        field_name='recieved_data', lookup_expr='gte', widget=DateTimeInput(attrs={'type': 'datetime-local'}))
    recieved_data_before = django_filters.DateTimeFilter(
        field_name='recieved_data', lookup_expr='lte', widget=DateTimeInput(attrs={'type': 'datetime-local'}))

    class Meta:
        model = models.ProposalDecision
        fields = '__all__'

@login_required
def MWAResponse(request, id):
    observation = models.Observations.objects.get(trigger_id=id)
    if observation.mwa_response:
        return JsonResponse(observation.mwa_response, safe=False)
    else:
        # Return a 404 if the data is not found
        return JsonResponse({"error": "Data not found"}, status=404)

def ProposalDecisionList(request):
    # Apply filters
    f = ProposalDecisionFilter(
        request.GET, queryset=models.ProposalDecision.objects.all())
    ProposalDecision = f.qs

    # Get position error units
    poserr_unit = request.GET.get('poserr_unit', 'deg')

    # Paginate
    page = request.GET.get('page', 1)
    paginator = Paginator(ProposalDecision, 100)
    try:
        ProposalDecision = paginator.page(page)
    except InvalidPage:
        # if the page contains no results (EmptyPage exception) or
        # the page number is not an integer (PageNotAnInteger exception)
        # return the first page
        ProposalDecision = paginator.page(1)

    strip_time_stamp(ProposalDecision)
    min_dec = models.ProposalDecision.objects.filter().order_by(
        'recieved_data').first().recieved_data

    return render(request, 'trigger_app/proposal_decision_list.html', {'filter': f, "page_obj": ProposalDecision, "poserr_unit": poserr_unit, "min_dec": min_dec})


def grab_decisions_for_event_groups(event_groups):
    # For the event groups, grab all useful information like each proposal decision was
    prop_settings = models.ProposalSettings.objects.all()[:15]

    telescope_list = []
    source_name_list = []
    proposal_decision_list = []
    proposal_decision_id_list = []
    role_list = [] 

    for event_group in event_groups:
        event_group_events = models.Event.objects.filter(
            event_group_id=event_group)[:300]
        telescope_list.append(
            ' '.join(set(event_group_events.values_list('telescope', flat=True)))
        )
        event_with_source_name = list(
            filter(lambda x: x.source_name is not None, list(event_group_events)))
        if(len(event_with_source_name) > 0):
            source_name_list.append(event_with_source_name[0].source_name)
        else:
            source_name_list.append(event_group_events.first().source_name)
        event_with_role = list(
            filter(lambda x: x.role is not None, list(event_group_events)))
        if(len(event_with_role) > 0):
            role_list.append(event_with_role[0].role)
        else:
            role_list.append('unknown')
        # grab decision for each proposal
        decision_list = []
        decision_id_list = []
        for prop in prop_settings:
            this_decision = models.ProposalDecision.objects.filter(
                event_group_id=event_group, proposal=prop)[:300]
            if this_decision.exists():
                decision_list.append(
                    this_decision.first().get_decision_display())
                decision_id_list.append(this_decision.first().id)
            else:
                decision_list.append("") 
                decision_id_list.append("")
        proposal_decision_list.append(decision_list)
        proposal_decision_id_list.append(decision_id_list)

    # zip into something that you can iterate over in the html
    return list(zip(event_groups, role_list, telescope_list, source_name_list, proposal_decision_list, proposal_decision_id_list)), event_groups


class EventGroupFilter(django_filters.FilterSet):
    telescope = django_filters.ChoiceFilter(
        field_name='telescope',
        choices=(
            ('SWIFT', 'SWIFT'),
            ('Fermi', 'Fermi'),
            ('LVC', 'LVC')
        ),
        method='filter_telescope')

    def filter_telescope(self, queryset, name, value):
        # construct the full lookup expression.
        return queryset.filter(voevent__telescope=value)

    class Meta:
        model = models.EventGroup
        fields = ['ignored', 'source_type', 'telescope']


def EventGroupList(request):
    # Apply filters
    req = request.GET
    if(not req.dict()):
        req = QueryDict("ignored=False&source_type=GRB&telescope=SWIFT")

    f = EventGroupFilter(req, queryset=models.EventGroup.objects.distinct().filter(voevent__role="observation"))
    eventgroups = f.qs

    prop_settings = models.ProposalSettings.objects.all()
    # Paginate
    page = request.GET.get('page', 1)
    # zip the trigger event and the tevent_telescope_list together so I can loop over both in the html
    paginator = Paginator(eventgroups, 100)
    try:
        event_group_ids_paged = paginator.page(page)
    except InvalidPage:
        event_group_ids_paged = paginator.page(1)

    recent_triggers_info, page_obj = grab_decisions_for_event_groups(
        event_group_ids_paged)

    return render(request, 'trigger_app/event_group_list.html', {'filter': f, "trigger_info": recent_triggers_info, "settings": prop_settings, "page_obj": page_obj})

def TestEventGroupList(request):
    # Apply filters
    req = request.GET
    if(not req.dict()):
        req = QueryDict("ignored=False&source_type=GRB&telescope=SWIFT")

    f = EventGroupFilter(req, queryset=models.EventGroup.objects.distinct().filter(voevent__role="test"))
    eventgroups = f.qs

    prop_settings = models.ProposalSettings.objects.all()
    # Paginate
    page = request.GET.get('page', 1)
    # zip the trigger event and the tevent_telescope_list together so I can loop over both in the html
    paginator = Paginator(eventgroups, 100)
    try:
        event_group_ids_paged = paginator.page(page)
    except InvalidPage:
        event_group_ids_paged = paginator.page(1)

    recent_triggers_info, page_obj = grab_decisions_for_event_groups(
        event_group_ids_paged)

    return render(request, 'trigger_app/event_group_list.html', {'filter': f, "trigger_info": recent_triggers_info, "settings": prop_settings, "page_obj": page_obj})


class CometLogFilter(django_filters.FilterSet):
    created_filter = django_filters.DateTimeFilter(
        field_name='created_at', lookup_expr='lte', widget=DateTimeInput(attrs={'type': 'datetime-local'}))

    class Meta:
        model = models.CometLog
        fields = {
            'created_at',
        }


def comet_log(request):
    f = CometLogFilter(request.GET, queryset=models.CometLog.objects.all())
    logs = f.qs

    # Paginate
    page = request.GET.get('page', 1)
    paginator = Paginator(logs, 100)
    try:
        logs = paginator.page(page)
    except InvalidPage:
        # if the page contains no results (EmptyPage exception) or
        # the page number is not an integer (PageNotAnInteger exception)
        # return the first page
        logs = paginator.page(1)

    return render(request, 'trigger_app/cometlog_filter.html', {'filter': f, "page_obj": logs})


class ProposalSettingsList(ListView):
    model = models.ProposalSettings
    ordering = ['priority']


def home_page(request):
    comet_status = models.Status.objects.get(name='twistd_comet')
    kafka_status = models.Status.objects.get(name='kafka')

    prop_settings = models.ProposalSettings.objects.all()

    req = QueryDict("ignored=False&source_type=GRB&telescope=SWIFT")

    f = EventGroupFilter(req, queryset=models.EventGroup.objects.distinct().filter(voevent__role="observation"))
    recent_event_groups_swift = f.qs[:20]


    # Filter out ignored event groups and telescope=swift and show only the 5 most recent
<<<<<<< HEAD
    recent_event_groups_swift = models.EventGroup.objects.filter(
        ignored=False, source_type="GRB")[:1]
=======
    # recent_event_groups_swift = models.EventGroup.objects.filter(
    #     ignored=False, source_type="GRB")[:20]
>>>>>>> f23d4325
    recent_event_group_info_swift, _ = grab_decisions_for_event_groups(
        recent_event_groups_swift)

    recent_event_group_info_swift = filter(
        lambda x: x[2] == "SWIFT", recent_event_group_info_swift)

    recent_event_groups_lvc = models.EventGroup.objects.filter(
        ignored=False, source_type="GW")[:10]
    recent_event_group_info_lvc, _ = grab_decisions_for_event_groups(
        recent_event_groups_lvc)

    recent_event_group_info_lvc = filter(
        lambda x: x[2] == "LVC", recent_event_group_info_lvc)

    context = {
        'twistd_comet_status': comet_status,
        'kafka_status': kafka_status,
        'settings': prop_settings,
        'remotes': ", ".join(settings.VOEVENT_REMOTES),
        'tcps': ", ".join(settings.VOEVENT_TCP),
        "recent_event_groups_swift": list(recent_event_group_info_swift),
        "recent_event_groups_lvc": list(recent_event_group_info_lvc)
    }
    return render(request, 'trigger_app/home_page.html', context)


def strip_time_stamp(prop_decs):
    for prop_dec in prop_decs:
        if prop_dec.decision_reason: 
            prop_dec_lines = prop_dec.decision_reason.split("\n")
            stripped_lines = []
            for line in prop_dec_lines:
                stripped_lines.append(line[28:])
            prop_dec.decision_reason = "\n".join(stripped_lines)


def EventGroup_details(request, tid):
    event_group = models.EventGroup.objects.get(id=tid)

    # grab telescope names
    events = models.Event.objects.filter(event_group_id=event_group)[:300]
    telescopes = ' '.join(set(events.values_list('telescope', flat=True)))

    for event in events:
        if event.source_type == "GW":
            if event.lvc_binary_neutron_star_probability is not None:
                if event.lvc_binary_neutron_star_probability > 0.50:
                    event.classification = "BNS"
                elif event.lvc_neutron_star_black_hole_probability > 0.50:
                    event.classification = "NSBH"
                elif event.lvc_binary_black_hole_probability > 0.50:
                    event.classification = "BBH"
                elif event.lvc_terrestial_probability > 0.50:
                    event.classification = "TERE"
            else:
                event.classification = "NOPROB"               
        else: 
            event.classification = None

    # list all prop decisions
    prop_decs = models.ProposalDecision.objects.filter(
        event_group_id=event_group)

    # Grab obs if the exist
    obs = []
    for prop_dec in prop_decs:
        obs += models.Observations.objects.filter(
            proposal_decision_id=prop_dec)
    strip_time_stamp(prop_decs)

    # Get position error units
    poserr_unit = request.GET.get('poserr_unit', 'deg')

    context = {
        'event_group': event_group,
        'events': events,
        'obs': obs,
        'prop_decs': prop_decs,
        'telescopes': telescopes,
        'poserr_unit': poserr_unit,
    }

    return render(request, 'trigger_app/event_group_details.html', context)


def ProposalDecision_details(request, id):
    prop_dec = models.ProposalDecision.objects.get(id=id)

    # Work out all the telescopes that observed the event
    events = models.Event.objects.filter(
        event_group_id=prop_dec.event_group_id)[:300]
    telescopes = []
    event_types = []


    for event in events:
        if event.source_type == "GW":
            if event.lvc_binary_neutron_star_probability is not None:
                if event.lvc_binary_neutron_star_probability > 0.50:
                    event.classification = "BNS"
                elif event.lvc_neutron_star_black_hole_probability > 0.50:
                    event.classification = "NSBH"
                elif event.lvc_binary_black_hole_probability > 0.50:
                    event.classification = "BBH"
                elif event.lvc_terrestial_probability > 0.50:
                    event.classification = "TERE"
            else:
                event.classification = "NOPROB"               
        else: 
            event.classification = None
    for event in events:
        telescopes.append(event.telescope)
        event_types.append(event.event_type)
    # Make sure they are unique and put each on a new line
    telescopes = ".\n".join(list(set(telescopes)))
    event_types = " \n".join(list(set(event_types)))

    observations = models.Observations.objects.filter(proposal_decision_id=id)
    poserr_unit = request.GET.get('poserr_unit', 'deg')

    content = {
        'prop_dec': prop_dec,
        'telescopes': telescopes,
        'events': events,
        'event_types': event_types,
        'obs': observations,
        'poserr_unit': poserr_unit,
    }
    return render(request, 'trigger_app/proposal_decision_details.html', content)

@login_required
def ProposalDecision_result(request, id, decision):
    prop_dec = models.ProposalDecision.objects.get(id=id)

    if decision:
        # Decision is True (1) so trigger an observation
        obs_decision, decision_reason_log = trigger_observation(
            prop_dec,
            f"{prop_dec.decision_reason}User decided to trigger. ",
            reason="User triggered observation",
        )
        if obs_decision == 'E':
            # Error observing so send off debug
            trigger_bool = False
            debug_bool = True
        else:
            # Succesfully observed
            trigger_bool = True
            debug_bool = False

        prop_dec.decision_reason = decision_reason_log
        prop_dec.decision = obs_decision
        prop_dec.save()
        # send off alert messages to users and admins
        signals.send_all_alerts(trigger_bool, debug_bool, False, prop_dec)
    else:
        # False (0) so just update decision
        prop_dec.decision_reason += "User decided not to trigger. "
        prop_dec.decision = "I"
        prop_dec.save()

    return HttpResponseRedirect(f'/proposal_decision_details/{id}/')


def proposal_decision_path(request, id):
    prop_set = models.ProposalSettings.objects.get(id=id)
    telescope = prop_set.event_telescope

    # Create decision tree flow diagram
    # Set up mermaid javascript
    mermaid_script = f'''flowchart TD
  A(Event) --> B{{"Have we observed\nthis event before?"}}
  B --> |YES| D{{"Is the new event further away than\nthe repointing limit ({prop_set.repointing_limit} degrees)?"}}
  D --> |YES| R(Repoint)
  D --> |NO| END(Ignore)'''
    if telescope is None:
        mermaid_script += '''
  B --> |NO| E{Source type?}'''
    else:
        mermaid_script += f'''
  B --> |NO| C{{Is Event from {telescope}?}}
  C --> |NO| END
  C --> |YES| E{{Source type?}}'''
    mermaid_script += '''
  E --> F[GRB]'''
    if prop_set.source_type == "GRB":
        mermaid_script += f'''
  F --> J{{"Fermi GRB probability > {prop_set.fermi_prob}\\nor\\nSWIFT Rate_signif > {prop_set.swift_rate_signf} sigma"}}'''
        if prop_set.event_any_duration:
            mermaid_script += f'''
  J --> |YES| L[Trigger Observation]
subgraph GRB
  J
  L
end'''
        else:
            mermaid_script += f'''
  J --> |YES| K{{"Event duration between\n {prop_set.event_min_duration} and {prop_set.event_max_duration} s"}}
  J --> |NO| END
  K --> |YES| L[Trigger Observation]
  K --> |NO| M{{"Event duration between\n{prop_set.pending_min_duration_1} and {prop_set.pending_max_duration_1} s\nor\n{prop_set.pending_min_duration_2} and {prop_set.pending_max_duration_2} s"}}
  M --> |YES| N[Pending a human's decision]
  M --> |NO| END
subgraph GRB
  J
  K
  L
  M
  N
end
  style N fill:orange,color:white'''
    else:
        mermaid_script += '''
  F[GRB] --> END'''
    if prop_set.source_type == "FS":
        mermaid_script += f'''
  E --> G[Flare Star] --> L[Trigger Observation]'''
    else:
        mermaid_script += '''
  E --> G[Flare Star] --> END'''
    if prop_set.source_type == "NU":
        mermaid_script += f'''
  E --> I[Neutrino]
  I[Neutrino] --> |Antares Event| RANK{{Is the Antares ranking less than or equal to {prop_set.antares_min_ranking}?}}
  RANK --> |YES| L[Trigger Observation]
  RANK --> |NO| END
  I[Neutrino] --> |Non-Antares Event| L[Trigger Observation]
subgraph NU
  I
  RANK
end'''
    else:
        mermaid_script += '''
    E --> I[Neutrino] --> END'''
    if prop_set.source_type == "GW":
        mermaid_script += f'''
    E --> H[GW] --> L[Trigger Observation]'''
    else:
        mermaid_script += f'''
    E --> H[GW] --> END'''
    mermaid_script += '''
  style A fill:blue,color:white
  style END fill:red,color:white
  style L fill:green,color:white
  style R fill:#21B6A8,color:white'''

    return render(request, 'trigger_app/proposal_decision_path.html', {'proposal': prop_set,
                                                                       'mermaid_script': mermaid_script})


@login_required
def user_alert_status(request):
    proposals = models.ProposalSettings.objects.all()
    prop_alert_list = []
    for prop in proposals:
        # For each proposals find the user and admin alerts
        u = request.user
        user_alerts = models.UserAlerts.objects.filter(user=u, proposal=prop)
        alert_permissions = models.AlertPermission.objects.get(
            user=u, proposal=prop)
        # Put them into a dict that can be looped over in the html
        prop_alert_list.append({
            "proposal": prop,
            "user": user_alerts,
            "permission": alert_permissions,
        })
    return render(request, 'trigger_app/user_alert_status.html', {'prop_alert_list': prop_alert_list})


@login_required
def user_alert_delete(request, id):
    u = request.user
    user_alert = models.UserAlerts.objects.get(user=u, id=id)
    user_alert.delete()
    return HttpResponseRedirect('/user_alert_status/')


@login_required
def user_alert_create(request):
    if request.POST:
        # Create UserAlert that already includes user and proposal
        u = request.user
        ua = models.UserAlerts(user=u)
        # Let user update everything else
        form = forms.UserAlertForm(request.POST, instance=ua)
        if form.is_valid():
            try:
                form.save()
                # on success, the request is redirected as a GET
                return HttpResponseRedirect('/user_alert_status/')
            except:
                pass  # handling can go here
    else:
        form = forms.UserAlertForm()
    return render(request, 'trigger_app/form.html', {'form': form})


def voevent_view(request, id):
    event = models.Event.objects.get(id=id)
    v = vp.loads(event.xml_packet.encode())
    xml_pretty_str = vp.prettystr(v)
    return HttpResponse(xml_pretty_str, content_type='text/xml')

def parse_and_save_xml(xml):
    logger.info(f'Attempting to parse xml {xml}')
    trig = parse_xml.parsed_VOEvent(None, packet=xml)
    logger.info(f'Successfully parsed xml {trig}')
    data = {
        'telescope': trig.telescope,
        'xml_packet': xml,
        'duration': trig.event_duration,
        'trig_id': trig.trig_id,
        'self_generated_trig_id': trig.self_generated_trig_id,
        'sequence_num': trig.sequence_num,
        'event_type': trig.event_type,
        'role': trig.role,
        'ra': trig.ra,
        'dec': trig.dec,
        'ra_hms': trig.ra_hms,
        'dec_dms': trig.dec_dms,
        'pos_error': trig.err,
        'ignored': trig.ignore,
        'source_name': trig.source_name,
        'source_type': trig.source_type,
        'event_observed': trig.event_observed,
        'fermi_most_likely_index': trig.fermi_most_likely_index,
        'fermi_detection_prob': trig.fermi_detection_prob,
        'swift_rate_signif': trig.swift_rate_signif,
        'hess_significance': trig.hess_significance,
        'antares_ranking': trig.antares_ranking,
        'lvc_false_alarm_rate': trig.lvc_false_alarm_rate,
        'lvc_binary_neutron_star_probability': trig.lvc_binary_neutron_star_probability,
        'lvc_neutron_star_black_hole_probability': trig.lvc_neutron_star_black_hole_probability,
        'lvc_binary_black_hole_probability': trig.lvc_binary_black_hole_probability,
        'lvc_terrestial_probability': trig.lvc_terrestial_probability,
        'lvc_includes_neutron_star_probability': trig.lvc_includes_neutron_star_probability,
        'lvc_instruments': trig.lvc_instruments,
        'lvc_skymap_fits': trig.lvc_skymap_fits
    }

    if trig.lvc_skymap_file:
        data['lvc_skymap_file'] = ContentFile(
            trig.lvc_skymap_file, f'{trig.trig_id}_skymap.fits')

    logger.info(f'New event data {data}')

    new_event = serializers.EventSerializer(data=data)
    if new_event.is_valid():
        logger.info(
            f'Successfully serialized event {new_event.validated_data}')
        new_event.save()
        logger.info(f'Successfully saved event {new_event.validated_data}')
        return new_event


@api_view(['POST'])
@authentication_classes([SessionAuthentication, BasicAuthentication])
@permission_classes([IsAuthenticated])
def event_create(request):
    logger.info('Request to create an event received',
                extra={'event_create': True})
    logger.info(f'request.data:{request.data}')
    xml_string = request.data['xml_packet']
    new_event = parse_and_save_xml(xml_string)

    if new_event:
        logger.info('Event created response given to user')
        logger.info('Request to create an event received',
                    extra={'event_create_finished': True})
        return Response(new_event.data, status=status.HTTP_201_CREATED)
    else:
        logger.debug(request.data)
        logger.info('Request to create an event received',
                    extra={'event_create_finished': True})
        return Response(new_event.errors, status=status.HTTP_400_BAD_REQUEST)


@login_required
def proposal_form(request, id=None):
    # grab source type telescope dict
    src_tele = parse_xml.SOURCE_TELESCOPES
    if id:
        proposal = models.ProposalSettings.objects.get(id=id)
        title = f"Editing Proposal #{id}"
    else:
        proposal = None
        title = "New Proposal"
    if request.POST:
        form = forms.ProjectSettingsForm(request.POST, instance=proposal)
        if form.is_valid():
            saved = form.save()
            # on success, the request is redirected as a GET
            return redirect(proposal_decision_path, id=saved.id)
    else:
        form = forms.ProjectSettingsForm(instance=proposal)
    form.fields['testing'].choices = models.TRIGGER_ON
    return render(request, 'trigger_app/proposal_form.html', {'form': form, "src_tele": src_tele, "title": title})


@login_required
def test_upload_xml(request):
    proposals = models.ProposalSettings.objects.filter(testing=False)
    if request.method == "POST":
        form = forms.TestEvent(request.POST)
        if form.is_valid():
            # Parse and submit the Event
            xml_string = str(request.POST['xml_packet'])
            logger.info(f'Test_upload_xml xml_string:{xml_string}')
            parse_and_save_xml(xml_string)
            logger.info(f'Test_upload_xml xml_string:{xml_string}')
            return HttpResponseRedirect('/')
    else:
        form = forms.TestEvent()
    return render(request, 'trigger_app/test_upload_xml_form.html', {'form': form, "proposals": proposals})

@login_required
def cancel_atca_observation(request, id=None):
    # Grab obs and proposal data
    obs = models.Observations.objects.filter(trigger_id=id).first()
    proposal_settings = obs.proposal_decision_id.proposal
    decision_reason_log = obs.proposal_decision_id.decision_reason

    # Create the cancel request
    rapidObj = {'requestDict': {'cancel': obs.trigger_id,
                                'project': proposal_settings.project_id.id}}
    rapidObj["authenticationToken"] = proposal_settings.project_id.password
    rapidObj["email"] = proposal_settings.project_id.atca_email

    # Send the request.
    atca_request = arrApi.api(rapidObj)
    try:
        response = atca_request.send()
    except arrApi.responseError as r:
        logger.error(f"ATCA return message: {r}")
        decision_reason_log += f"ATCA cancel failed, return message: {r}\n "
        decision = 'E'
    else:
        decision_reason_log += f"ATCA observation canceled at {datetime.datetime.utcnow()}. \n"
        decision = 'C'
    # Update propocal decision
    proposal_decision = obs.proposal_decision_id
    proposal_decision.decision_reason = decision_reason_log
    proposal_decision.decision = decision
    proposal_decision.save()

    return HttpResponseRedirect(request.META.get('HTTP_REFERER'))<|MERGE_RESOLUTION|>--- conflicted
+++ resolved
@@ -400,13 +400,8 @@
 
 
     # Filter out ignored event groups and telescope=swift and show only the 5 most recent
-<<<<<<< HEAD
-    recent_event_groups_swift = models.EventGroup.objects.filter(
-        ignored=False, source_type="GRB")[:1]
-=======
     # recent_event_groups_swift = models.EventGroup.objects.filter(
     #     ignored=False, source_type="GRB")[:20]
->>>>>>> f23d4325
     recent_event_group_info_swift, _ = grab_decisions_for_event_groups(
         recent_event_groups_swift)
 
