--- conflicted
+++ resolved
@@ -19,11 +19,7 @@
 # -- Project information -----------------------------------------------------
 
 project = "tracet"
-<<<<<<< HEAD
-copyright = "2022, ADACS"
-=======
 copyright = "2023, ADACS"
->>>>>>> 75825da3
 author = "ADACS"
 
 # The full version, including alpha/beta/rc tags
