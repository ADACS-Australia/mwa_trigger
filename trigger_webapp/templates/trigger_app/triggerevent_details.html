{% extends 'trigger_app/header.html' %}

{% block content %}
<title>Trigger Event Details</title>

<div class="container-sm">
  <h2>Trigger Event ID {{ trigger_event.id }}</h2>
  <table class="table-thin">
    <tr>
      <td>First Trigger ID</td>
      <td>{{ trigger_event.trigger_id }}</td>
    </tr>
    <tr>
      <td>First Duration (s)</td>
      <td>{{ trigger_event.duration }}</td>
    </tr>
    <tr>
      <td>Best Right Acension</td>
      <td>{{ trigger_event.ra }}</td>
    </tr>
    <tr>
      <td>Best Declination</td>
      <td>{{ trigger_event.dec }}</td>
    </tr>
    <tr>
      <td>Best Position Error (&#176;)</td>
      <td>{{ trigger_event.pos_error }}</td>
    </tr>
  </table>
</div>

<div class="container-fluid">
  <h2>Proposal Decisions</h2>
  <table class="fl-table">
    <thead>
      <tr>
        <th>ID</th>
        <th>Proposal Telsecope</th>
        <th>Project ID</th>
        <th>Decision</th>
        <th>Decision Reason</th>
        <th>Duration (s)</th>
        <th>Right Acension (&#176;)</th>
        <th>Declination (&#176;)</th>
        <th>Position Error (&#176;)</th>
      </tr>
    </thead>
    {% for prop_dec in prop_decs %}
    {% if prop_dec.decision == "I" %}
      <tr class="grey-tr">
    {% else %}
      <tr>
    {% endif %}
      <td><a href="/proposal_decision_details/{{ prop_dec.id }}" style="text-decoration:None">{{ prop_dec.id }}</a</td>
      <td>{{ prop_dec.proposal.telescope }}</td>
      <td>{{ prop_dec.proposal.project_id }}</td>
      <td>{{ prop_dec.get_decision_display }}</td>
      <td>{{ prop_dec.decision_reason }}</td>
      <td>{{ prop_dec.duration }}</td>
      <td>{{ prop_dec.ra }}</td>
      <td>{{ prop_dec.dec }}</td>
      <td>{{ prop_dec.pos_error }}</td>
    </tr>
    {% empty %}
    <li>No objects yet.</li>
    {% endfor %}
  </table>


  {% if mwa_obs %}
    <h2>Observations</h2>

    <table class="fl-table">
      <thead>
        <tr>
          <th>Observation ID</th>
          <th>Telescope</th>
<<<<<<< HEAD
          <th>Project Decision ID</th>
=======
          <th>Proposal Decision ID</th>
>>>>>>> 523d37de
          <th>Reason</th>
        </tr>
      </thead>
      <!-- Iterate over object_list -->
      {% for ob in mwa_obs %}
      <!-- Display Objects -->
      <tr>
        {% if ob.website_link is None %}
          <td>{{ ob.obsid }}</td>
        {% else %}
          <td><a href="{{ ob.website_link }}" style="text-decoration:None">{{ ob.obsid }}</a></td>
        {% endif %}
        <td>{{ ob.telescope.name }}</td>
<<<<<<< HEAD
        <td><a href="/project_decision_details/{{ ob.project_decision_id.id }}" style="text-decoration:None">{{ ob.project_decision_id.id }}</a</td>
=======
        <td><a href="/proposal_decision_details/{{ ob.proposal_decision_id.id }}" style="text-decoration:None">{{ ob.proposal_decision_id.id }}</a</td>
>>>>>>> 523d37de
        <td>{{ ob.reason }}</td>
      </tr>
      <!-- If object_list is empty  -->
      {% empty %}
      <p>No observations yet.</p>
      {% endfor %}
    </table>
  {% endif %}


  <h2>VOEvents</h2>

  <table class="fl-table">
    <thead>
      <tr>
        <th>ID</th>
        <th>Recieved (UTC)</th>
        <th>Telescope</th>
        <th>Event Type</th>
        <th>Event ID</th>
        <th>Source Name</th>
        <th>Sequence number</th>
        <th>Duration (s)</th>
        <th>Right Acension (&#176;)</th>
        <th>Declination (&#176;)</th>
        <th>Position Error (&#176;)</th>
        <th>Source Type</th>
        <th>XML File</th>
      </tr>
    </thead>
    <!-- Iterate over object_list -->
    {% for voevent in voevents %}
    <!-- Display Objects -->
    {% if voevent.ignored %}
      <tr class="grey-tr">
    {% else %}
      <tr>
    {% endif %}
      <td>{{ voevent.id }}</td>
      <td>{{ voevent.recieved_data }}</td>
      <td>{{ voevent.telescope }}</td>
      <td>{{ voevent.event_type }}</td>
      <td>{% if voevent.trigger_id   is not None %} {{ voevent.trigger_id }}   {% endif %}</td>
      <td>{% if voevent.source_name  is not None %} {{ voevent.source_name }}  {% endif %}</td>
      <td>{% if voevent.sequence_num is not None %} {{ voevent.sequence_num }} {% endif %}</td>
      <td>{% if voevent.duration     is not None %} {{ voevent.duration }}     {% endif %}</td>
      <td>{% if voevent.ra           is not None %} {{ voevent.ra }}           {% endif %}</td>
      <td>{% if voevent.dec          is not None %} {{ voevent.dec }}          {% endif %}</td>
      <td>{% if voevent.pos_error    is not None %} {{ voevent.pos_error }}    {% endif %}</td>
      <td>{% if voevent.source_type  is not None %} {{ voevent.get_source_type_display }}  {% endif %}</td>
      <!-- <td>{{ voevent.xml }}</td> -->
      <td><a href="/voevent_view/{{ voevent.id }}" style="text-decoration:None">View xml</a></td>
    </tr>
    <!-- If object_list is empty  -->
    {% empty %}
    <li>No objects yet.</li>
    {% endfor %}
    </table>

</div>
{% endblock %}<|MERGE_RESOLUTION|>--- conflicted
+++ resolved
@@ -75,11 +75,7 @@
         <tr>
           <th>Observation ID</th>
           <th>Telescope</th>
-<<<<<<< HEAD
-          <th>Project Decision ID</th>
-=======
           <th>Proposal Decision ID</th>
->>>>>>> 523d37de
           <th>Reason</th>
         </tr>
       </thead>
@@ -93,11 +89,7 @@
           <td><a href="{{ ob.website_link }}" style="text-decoration:None">{{ ob.obsid }}</a></td>
         {% endif %}
         <td>{{ ob.telescope.name }}</td>
-<<<<<<< HEAD
-        <td><a href="/project_decision_details/{{ ob.project_decision_id.id }}" style="text-decoration:None">{{ ob.project_decision_id.id }}</a</td>
-=======
         <td><a href="/proposal_decision_details/{{ ob.proposal_decision_id.id }}" style="text-decoration:None">{{ ob.proposal_decision_id.id }}</a</td>
->>>>>>> 523d37de
         <td>{{ ob.reason }}</td>
       </tr>
       <!-- If object_list is empty  -->
