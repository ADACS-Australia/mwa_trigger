--- conflicted
+++ resolved
@@ -19,13 +19,8 @@
     <tr>
       <th>Telescope</th>
       <th>Project ID</th>
-<<<<<<< HEAD
-      <th>Project Description</th>
-      <th>Project Flow Diagram</th>
-=======
       <th>Proposal Description</th>
       <th>Proposal Flow Diagram</th>
->>>>>>> 38a264f3
       <th>GRB?</th>
       <th>Flare Stars?</th>
       <th>GW?</th>
@@ -38,13 +33,8 @@
     <tr>
       <td>{{ setting.telescope }}</td>
       <td>{{ setting.project_id }}</td>
-<<<<<<< HEAD
-      <td>{{ setting.project_description }}</td>
-      <td><a href='/project_decision_path/{{ setting.id }}/' style="text-decoration:None">View Flow Diagram</a></td>
-=======
       <td>{{ setting.proposal_description }}</td>
       <td><a href='/proposal_decision_path/{{ setting.id }}/' style="text-decoration:None">View Flow Diagram</a></td>
->>>>>>> 38a264f3
       <td>{% if setting.grb        %} &#10004; {% endif %}</td>
       <td>{% if setting.flare_star %} &#10004; {% endif %}</td>
       <td>{% if setting.gw         %} &#10004; {% endif %}</td>
