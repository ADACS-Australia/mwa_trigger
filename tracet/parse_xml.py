import voeventparse
from . import data_load
import pandas as pd
from astropy.coordinates import Angle
import astropy.units as u
import uuid

import logging

logger = logging.getLogger(__name__)

# A dictionary of the telescopes each source type can be detected by
SOURCE_TELESCOPES = {
    "GRB":[
        "SWIFT",
        "Fermi",
        "HESS",
    ],
    "FS":[
        "SWIFT",
        "MAXI",
    ],
    "GW":[
        "LVC",
    ],
    "NU":[
        "Antares",
        "AMON",
    ],
}

def get_telescope(ivorn):
    """Check ivorn for the telescope name

    Parameters
    ----------
    ivorn : `str`
        Descriptor string of the event.

    Returns
    -------
    telescope : `str`
        The telescope name.
    """

    # Swift docs: https://gcn.gsfc.nasa.gov/swift.html
    if ivorn.startswith("ivo://nasa.gsfc.gcn/SWIFT#"):
        return "SWIFT"

    # Fermi docs: https://gcn.gsfc.nasa.gov/fermi.html
    if ivorn.startswith("ivo://nasa.gsfc.gcn/Fermi#"):
        return "Fermi"

    if ivorn.startswith("ivo://nasa.gsfc.gcn/Antares_Alert#"):
        return "Antares"

    # AMON docs: https://gcn.gsfc.nasa.gov/gcn/amon.html
    if ivorn.startswith("ivo://nasa.gsfc.gcn/AMON#"):
        return "AMON"

    # MAXI docs: http://gcn.gsfc.nasa.gov/maxi.html
    if ivorn.startswith("ivo://nasa.gsfc.gcn/MAXI#"):
        return "MAXI"

    if ivorn.startswith("ivo://gwnet/LVC#"):
        return "LVC"

    if ivorn.startswith("ivo://HESS/GRB#"):
        return "HESS"

    # Not found a know telescope so trying some simple logic
    return str(ivorn.split("//")[1].split("/")[1].split("#")[0])


def get_event_type(ivorn):
    """Get the type of event from the ivorn

    Parameters
    ----------
    ivorn : `str`
        Descriptor string of the event.

    Returns
    -------
    event_type : `str`
        The type of the event
    """
    trig_type_str = ivorn.split("#")[1]
    if "LVC" in ivorn:
        # Do LVS specific parsing
        return trig_type_str.split("-")[-1]
    elif "Antares" in ivorn:
        # Do Antares specific parsing
        return ivorn.split("Antares_")[-1].split("#")[0]
    elif "HESS" in ivorn:
        # Currently one event type for Hess
        return "GRB_To"
    else:
        # Do default parsing
        for i in range(len(trig_type_str)):
            # find first integer
            if trig_type_str[i].isdigit():
                break
        if trig_type_str[i-1] == "_":
            # skip the _
            return str(trig_type_str[: i - 1])
        else:
            return str(trig_type_str[:i])


def load_swift_source_database():
    """Load the SWIFT source database file within the repo into a pandas dataframe.
    """
    df = pd.read_table(data_load.SWIFT_FLARE_STAR_NAMES, sep='|', header=0, comment="+", skiprows=41, usecols=list(range(1,15)), skipinitialspace=True)
    df = df[df['ROW'] != 'ROW']
    return df


def get_source_types(telescope, event_type, source_name, v):
    """Predict what the source type of the event.

    Parameters
    ----------
    telescope : `str`
        The name of the telescope that observed this event.
    event_type : `str`
        The type of the event that is extracted from the ivorn (e.g. BAT_GRB_Pos).
    source_name : `str`
        The name of the source from the telescope.
    v : `object`
        The xml loaded into the voeventparse class.

    Returns
    -------
    source_type : `str`
        Source typre of the event (GRB, FS, NU or GW).
    """
    #Check for Gravitational Waves
    if telescope in SOURCE_TELESCOPES["GW"]:
        return "GW"

    # Check for neutrinos
    if telescope == "Antares" or ( telescope == "AMON" and "ICECUBE" in event_type ):
        return "NU"

    # Check for Flare Stars
    maxi_data_file = data_load.MAXI_FLARE_STAR_NAMES
    maxi_flare_stars = [a.strip().lower() for a in open(maxi_data_file, 'r').readlines() if not a.startswith("#")]
    swift_df = load_swift_source_database()
    swift_flare_stars = list(swift_df[swift_df['SRC_TYPE'] == '11']["NAME"])
    flare_stars = maxi_flare_stars + swift_flare_stars
    # Check if this is a sub_sub_threshold event and ignore if it is
    if telescope == "SWIFT" and 'sub-sub-threshold' in str(v.What.Description):
        flare_star = False
    else:
        flare_star = False
        for f in flare_stars:
            # Check if the name is within the "name" string since MAXI does stupid things sometimes
            if f in str(source_name).lower():
                flare_star =True
    if flare_star:
        return "FS"

    # Check for GRB
    grb = False
    if telescope == "SWIFT":
        # check to see if a GRB was identified
        grb = v.find(".//Param[@name='GRB_Identified']")
        if grb is None:
            grb = False
        else:
            grb = grb.attrib['value']
            # Convert string to bool
            if 'true' in grb.lower().strip():
                grb = True
            elif 'false' in grb.lower().strip():
                grb = False
            else:
                logger.error(f"Unrecognised value of Param[@name='GRB_Identified']: {grb}")
                grb = False
    elif telescope == "Fermi":
        #grb = False   # Ignore all Fermi triggers
        grb = True
        # I could put the most likely index here but it's easier to log in the trigger logic
    elif telescope == "HESS":
        # Assume all HESS triggers are GRBs
        grb = True
    if not grb:
        # Perform second check using the declared source name
        if source_name is not None:
            if "GRB" in source_name:
                grb = True
    if grb:
        return "GRB"

    # No type found so return None
    return None


def get_position_info(v):
    """Get the ra,dec,err from a given voevent.

    Parameters
    ----------
    v : `object`
        The xml loaded into the voeventparse class.

    Returns
    -------
    ra, dec, err : `tuple`
        A tuple of (ra, dec, err) where ra,dec are the coordinates in J2000 and err is the error radius in deg.
    """
    try:
        ra  = float(v.WhereWhen.ObsDataLocation.ObservationLocation.AstroCoords.Position2D.Value2.C1)
        dec = float(v.WhereWhen.ObsDataLocation.ObservationLocation.AstroCoords.Position2D.Value2.C2)
        err = float(v.WhereWhen.ObsDataLocation.ObservationLocation.AstroCoords.Position2D.Error2Radius)
    except:
        # Try old method if new one doesn't work
        try:
            ra = float(v.find(".//C1"))
            dec = float(v.find(".//C2"))
            err = float(v.find('.//Error2Radius'))
        except:
            ra = None
            dec = None
            err = None
    return ra, dec, err


class parsed_VOEvent:
    """Parses a VOEvent XML file or packet and extracts the useful information from most telescope formats.

    Parameters
    ----------
    xml : `str`
        The location of an XML file you wish to parse
    packet : `str`, optional
        The contents of an XML file you wish to parse (instead of the file).
    trig_pairs : `list`, optional
        A list of strings in the format "{telescope}_{event_type}" that you consider interesting.

    Attributes
    ----------
    xml : `str`
        The location of an XML file you wish to parse.
    packet : `str`
        The contents of an XML file you wish to parse (instead of the file).
    trig_pairs : `list`
        A list of strings in the format "{telescope}_{event_type}" that you consider interesting.
    event_duration : `float`
        The duration of the event in seconds.
    event_observed : DateTime
        The date and time that event was observed.
    telescope : `str`
        The name of the telescope that observed this event.
    event_type : `str`
        The type of the event that is extracted from the ivorn (e.g. BAT_GRB_Pos).
    ra : `float`
        The right ascension in degrees.
    ra_hms : `str`
        The right ascension in the format "HH:MM:SS.SS".
    dec : `float`
        The declination in degrees.
    dec_dms : `str`
        The declination in the format "DD:MM:SS.SS".
    err : `float`
        The uncertainty in the event position in degrees.
    ignore : `bool`
        If the event should be ignored (e.g. test or unknown events).
    source_type : `str`
        The predicted source type (GRB, FS, NU or GW).
    trig_id : `int`
        The ID the telescope has given the event.
    sequence_num : `int`
        What number/sequence this event is for the trig_id group.
    source_name : `str`
        The name of the source from the telescope.
    grb_ident : `bool`
        If the telescope has identified it as a GRB.
    role : `str`
        The role of the observation (eg. test or observation).
    ntares_ranking : 1
        The rating (1 is best) for Antares sources.
    fermi_detection_prob : `float`
        The probability the source is real the Fermi provides (it appears to be a percentage).
    fermi_most_likely_index : `int`
        An index that Fermi uses to describe what sort of source the Event is. GRBs are four, so this is what we check for.
    swift_rate_signif :  `float`
        The "RATE_SIGNIF" (appears to be a signal-to-noise ratio) to observe for SWIFT sources (in sigma).
    """
    def __init__(self, xml, packet=None, trig_pairs=None):
        self.xml = xml
        self.packet = packet
        self.trig_pairs = trig_pairs
<<<<<<< HEAD
=======
        # Make default Nones if unknown telescope found
        self.event_duration = None
        self.event_type = None
        self.sequence_num = None
        self.trig_id = None
        self.self_generated_trig_id = False
        self.ra = None
        self.dec = None
        self.err = None
        self.fermi_most_likely_index = None
        self.fermi_detection_prob = None
        self.swift_rate_signif = None
        self.antares_ranking = None
        self.grb_ident = None
        self.telescope = None
        self.source_name = None
        self.source_type = None
        self.event_observed = None
>>>>>>> a60023aa
        if self.trig_pairs is None:
            # use defaults
            self.trig_pairs = [
                "SWIFT_BAT_GRB_Pos",
                "SWIFT_BAT_QuickLook_Pos",
                "SWIFT_FOM_Obs",
                "SWIFT_XRT_Pos",
                "SWIFT_UVOT_Pos",
                "SWIFT_SC_Slew",
                "Fermi_GBM_Flt_Pos",
                "Fermi_GBM_Gnd_Pos",
                "Fermi_GBM_Fin_Pos",
                "HESS_GRB_To",
                # "LVC_Initial",
                # "LVC_Preliminary",
                # "LVC_Retraction",
                # "LVC_Initial",
                "AMON_ICECUBE_BRONZE_Event",
                "AMON_ICECUBE_GOLD_Event",
                "Antares_Alert",
            ]
        # Make default Nones if unknown telescope found
        self.event_duration = None
        self.event_type = None
        self.sequence_num = None
        self.trig_id = None
        self.ra = None
        self.dec = None
        self.err = None
        self.fermi_most_likely_index = None
        self.fermi_detection_prob = None
        self.swift_rate_signif = None
        self.antares_ranking = None
        self.grb_ident = None
        self.telescope = None
        self.source_name = None
        self.source_type = None
        self.event_observed = None
        self.parse()

    def __iter__(self):
        return self.__dict__.iteritems()

    def parse(self):
        """Parses the XML into the class attributes. This is run when the class is initiated.
        """
        # Read in xml
        if self.packet is None:
            with open(self.xml, "rb") as f:
                v = voeventparse.load(f)
            self.packet = voeventparse.prettystr(v)
        else:
            v = voeventparse.loads(self.packet.encode())

        # Work out which telescope the trigger is from
        self.telescope = get_telescope(v.attrib["ivorn"])
        logger.debug(self.telescope)
        self.event_type = get_event_type(v.attrib["ivorn"])

        # See if the trigger has a source name
        if self.telescope == "SWIFT":
            try:
                self.source_name = str(v.Why.Inference.Name)
            except AttributeError:
                self.source_name = None
        elif self.telescope == "MAXI":
            # MAXI uses a Source_Name parameter
            src = v.find(".//Param[@name='Source_Name']")
            if src is not None:
                # MAXI sometimes puts spaces at the start of the string!
                self.source_name = str(src.attrib['value']).strip()

        # Work out what type of source it is
        self.source_type = get_source_types(self.telescope, self.event_type, self.source_name, v)
        logger.debug(f"source types: {self.source_type}")

        # Attempt to get a Trigger ID (for Fermi, SWIFT and Antares)
        if v.find(".//Param[@name='TrigID']") is not None:
            self.trig_id = int(v.find(".//Param[@name='TrigID']").attrib["value"])
        elif v.find(".//Param[@name='AMON_ID']") is not None:
            # ICECUBE's ID
            self.trig_id = int(v.find(".//Param[@name='AMON_ID']").attrib["value"])
        else:
            # Hess has no Trigger ID so make a random one
            self.trig_id = int(str(uuid.uuid4().int)[:12])
            self.self_generated_trig_id = True

        # Get current position
        self.ra, self.dec, self.err = get_position_info(v)
        if self.ra is None or self.dec is None:
            self.ra_hms = None
            self.dec_dms = None
        else:
            self.ra_hms  = str(Angle(self.ra,  unit=u.deg).to_string(unit=u.hour, sep=':'))
            self.dec_dms = str(Angle(self.dec, unit=u.deg).to_string(unit=u.deg,  sep=':'))
        logger.debug(f"Trig position: {self.ra} {self.dec} {self.err}")

        # Check the voevent role (normally observation or test)
        self.role = v.attrib["role"]
        if self.role == "test":
            # Just a test observation so ignore it
            self.ignore = True
            return

        # Antares has a flag for real alerts that is worth checking
        elif v.find(".//Param[@name='isRealAlert']") is not None:
            if not v.find(".//Param[@name='isRealAlert']").attrib["value"]:
                # Not a real alert so ignore
                self.ignore = True
                return


        # Check if this is the type of trigger we're looking for
        this_pair = f"{self.telescope}_{self.event_type}"
        if this_pair in self.trig_pairs:
            self.ignore = False
        else:
            # Unknown telescope so ignoring
            self.ignore = True
            return

        # Parse trigger info (telescope dependent)
        if self.telescope == "Fermi":
            self.event_duration = float(
                v.find(".//Param[@name='Trig_Timescale']").attrib["value"]
            )
            self.sequence_num = int(
                v.find(".//Param[@name='Sequence_Num']").attrib["value"]
            )
            # Fermi triggers have likely hood statistics
            self.fermi_most_likely_index = int(
                v.find(".//Param[@name='Most_Likely_Index']").attrib["value"]
            )
            self.fermi_detection_prob = int(
                v.find(".//Param[@name='Most_Likely_Prob']").attrib["value"]
            )
        elif self.telescope == "SWIFT":
            # Check if SWIFT tracking fails
            startrack_lost_lock = v.find(".//Param[@name='StarTrack_Lost_Lock']")
            if startrack_lost_lock is None:
                # No 'StarTrack_Lost_Lock' in xml so assume false
                startrack_lost_lock = False
            else:
                startrack_lost_lock = startrack_lost_lock.attrib["value"]
                # convert 'true' to True, and everything else to false
                startrack_lost_lock = (startrack_lost_lock.lower() == "true")
            logger.debug("StarLock OK? {0}".format(not startrack_lost_lock))
            if startrack_lost_lock:
                logger.warning("The SWIFT star tracker lost it's lock so ignoring event")
                self.event_type += " SWIFT lost star tracker"
                self.ignore = True
                return

            # Get time and significance
            event_duration = v.find(".//Param[@name='Integ_Time']")
            if event_duration is not None:
                self.event_duration = float(event_duration.attrib["value"])
            self.sequence_num = None
            swift_rate_signif = v.find(".//Param[@name='Rate_Signif']")
            if swift_rate_signif is not None:
                self.swift_rate_signif = float(swift_rate_signif.attrib["value"])
            grb_ident = v.find(".//Param[@name='GRB_Identified']")
            if grb_ident is not None:
                self.grb_ident = grb_ident.attrib["value"]

        elif self.telescope == "Antares":
            self.event_duration = None
            self.sequence_num = None
            self.antares_ranking = int(v.find(".//Param[@name='ranking']").attrib["value"])

        self.event_observed = v.WhereWhen.ObsDataLocation.ObservationLocation.AstroCoords.Time.TimeInstant.ISOTime
        logger.debug("Trig details:")
        logger.debug(f"Dur:  {self.event_duration} s")
        logger.debug(f"ID:   {self.trig_id}")
        logger.debug(f"Seq#: {self.sequence_num}")
        logger.debug(f"Type: {self.event_type}")
<|MERGE_RESOLUTION|>--- conflicted
+++ resolved
@@ -292,8 +292,6 @@
         self.xml = xml
         self.packet = packet
         self.trig_pairs = trig_pairs
-<<<<<<< HEAD
-=======
         # Make default Nones if unknown telescope found
         self.event_duration = None
         self.event_type = None
@@ -312,7 +310,6 @@
         self.source_name = None
         self.source_type = None
         self.event_observed = None
->>>>>>> a60023aa
         if self.trig_pairs is None:
             # use defaults
             self.trig_pairs = [
@@ -335,22 +332,6 @@
                 "Antares_Alert",
             ]
         # Make default Nones if unknown telescope found
-        self.event_duration = None
-        self.event_type = None
-        self.sequence_num = None
-        self.trig_id = None
-        self.ra = None
-        self.dec = None
-        self.err = None
-        self.fermi_most_likely_index = None
-        self.fermi_detection_prob = None
-        self.swift_rate_signif = None
-        self.antares_ranking = None
-        self.grb_ident = None
-        self.telescope = None
-        self.source_name = None
-        self.source_type = None
-        self.event_observed = None
         self.parse()
 
     def __iter__(self):
