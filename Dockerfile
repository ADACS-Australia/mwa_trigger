# Use an official Python runtime as a parent image
FROM python:3.10-slim

# Set the working directory in the container
WORKDIR /app

# Install git and PostgreSQL client development libraries
RUN apt-get update && \
    apt-get install -y git && \
    apt-get install -y build-essential libpq-dev gcc

<<<<<<< HEAD
# Copy requirements file and install dependencies
COPY requirements_dev.txt .
RUN pip install --upgrade pip
RUN pip install -r requirements_dev.txt

# Copy the application code and install production dependencies
COPY webapp_tracet/requirements.txt webapp_tracet/
RUN pip install -r webapp_tracet/requirements.txt

# Run Django development server
ENV PYTHONPATH="/app"
CMD ["python3", "webapp_tracet/manage.py", "runserver", "0.0.0.0:8000"]
=======
# Copy requirements and install dependencies
COPY requirements_dev.txt .
RUN pip3 install --upgrade pip
RUN pip3 install -r requirements_dev.txt

# Install production dependencies
COPY webapp_tracet/requirements.txt webapp_tracet/

# Copy the additional requirements for the Django app
RUN pip3 install -r webapp_tracet/requirements.txt

# Set the PYTHONPATH environment variable
ENV PYTHONPATH="/app:/app/webapp_tracet"

CMD ["python3", "webapp_tracet/manage.py", "runserver", "0.0.0.0:8000"] .
>>>>>>> cc97c7ac
<|MERGE_RESOLUTION|>--- conflicted
+++ resolved
@@ -2,6 +2,7 @@
 FROM python:3.10-slim
 
 # Set the working directory in the container
+WORKDIR /app
 WORKDIR /app
 
 # Install git and PostgreSQL client development libraries
@@ -9,7 +10,16 @@
     apt-get install -y git && \
     apt-get install -y build-essential libpq-dev gcc
 
-<<<<<<< HEAD
+# Copy requirements and install dependencies
+COPY requirements_dev.txt .
+RUN pip3 install --upgrade pip
+RUN pip3 install -r requirements_dev.txt
+
+# Install production dependencies
+COPY webapp_tracet/requirements.txt webapp_tracet/
+
+# Copy the additional requirements for the Django app
+RUN pip3 install -r webapp_tracet/requirements.txt
 # Copy requirements file and install dependencies
 COPY requirements_dev.txt .
 RUN pip install --upgrade pip
@@ -21,21 +31,4 @@
 
 # Run Django development server
 ENV PYTHONPATH="/app"
-CMD ["python3", "webapp_tracet/manage.py", "runserver", "0.0.0.0:8000"]
-=======
-# Copy requirements and install dependencies
-COPY requirements_dev.txt .
-RUN pip3 install --upgrade pip
-RUN pip3 install -r requirements_dev.txt
-
-# Install production dependencies
-COPY webapp_tracet/requirements.txt webapp_tracet/
-
-# Copy the additional requirements for the Django app
-RUN pip3 install -r webapp_tracet/requirements.txt
-
-# Set the PYTHONPATH environment variable
-ENV PYTHONPATH="/app:/app/webapp_tracet"
-
-CMD ["python3", "webapp_tracet/manage.py", "runserver", "0.0.0.0:8000"] .
->>>>>>> cc97c7ac
+CMD ["python3", "webapp_tracet/manage.py", "runserver", "0.0.0.0:8000"]